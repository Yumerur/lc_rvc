name: Python unitttest

on:
  - push
  - pull_request

permissions:
  contents: read

jobs:
  test:
    runs-on: ubuntu-latest
    strategy:
      matrix:
<<<<<<< HEAD
        python-version: ["3.8", "3.9", "3.10"]
=======
        python-version: ["3.9", "3.10"]
>>>>>>> 950d1f08
    steps:
    - uses: actions/checkout@v3
    - run: sudo apt-get install -y python3-pyaudio portaudio19-dev
    - uses: actions/setup-python@v4
      with:
        python-version:  ${{ matrix.python-version }}
    - run: |
        python -m pip install --upgrade pip
        pip install .[full]
    - run: python -m unittest<|MERGE_RESOLUTION|>--- conflicted
+++ resolved
@@ -12,11 +12,7 @@
     runs-on: ubuntu-latest
     strategy:
       matrix:
-<<<<<<< HEAD
-        python-version: ["3.8", "3.9", "3.10"]
-=======
         python-version: ["3.9", "3.10"]
->>>>>>> 950d1f08
     steps:
     - uses: actions/checkout@v3
     - run: sudo apt-get install -y python3-pyaudio portaudio19-dev
